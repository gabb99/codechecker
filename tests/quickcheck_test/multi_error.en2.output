--- conflicted
+++ resolved
@@ -1,16 +1,12 @@
 -b 'g++ multi_error.cpp -o /dev/null' -d core.StackAddressEscape -e deadcode.DeadStores
 -----------------------------------------------
-<<<<<<< HEAD
 [INFO] - Starting build ...
 multi_error.cpp: In function ‘int* foo()’:
 multi_error.cpp:2:7: warning: address of local variable ‘x’ returned [-Wreturn-local-addr]
    int x = 42;
        ^
 [INFO] - Build finished successfully.
-1 defect(s) found while checking multi_error.cpp:
-=======
 clangsa found 1 defect(s) while analyzing multi_error.cpp 
->>>>>>> f8819298
 
 multi_error.cpp:9:7: Value stored to 'y' is never read
   y = 7;
